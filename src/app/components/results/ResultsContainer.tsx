--- conflicted
+++ resolved
@@ -10,12 +10,8 @@
 import {max, min} from "d3-array";
 
 interface IResultRowProps {
-<<<<<<< HEAD
-  calcKey: keyof CalculatedLoadout;
+  calcKey: keyof Omit<CalculatedLoadout, 'ttkDist'>;
   title?: string;
-=======
-  calcKey: keyof Omit<CalculatedLoadout, 'ttkDist'>;
->>>>>>> 1e38dcda
 }
 
 const calcKeyToString = (value: number, calcKey: keyof CalculatedLoadout): string => {
