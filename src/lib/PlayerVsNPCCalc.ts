import { Player } from '@/types/Player';
import { Monster } from '@/types/Monster';
import {
  AttackDistribution,
  cappedRerollTransformer,
  divisionTransformer,
  flatLimitTransformer,
  HitDistribution,
  linearMinTransformer,
  multiplyTransformer,
  WeightedHit,
} from '@/lib/HitDist';
import {
<<<<<<< HEAD
  getSpellement, getSpellMaxHit, isBindSpell, isFireSpell, isWaterSpell,
=======
  canUseSunfireRunes,
  isBindSpell,
  isFireSpell,
  isWaterSpell,
>>>>>>> f04b8400
} from '@/types/Spell';
import {
  PrayerData, PrayerMap,
} from '@/enums/Prayer';
import { isVampyre, MonsterAttribute } from '@/enums/MonsterAttribute';
import {
  CAST_STANCES, DEFAULT_ATTACK_SPEED,
  GLOWING_CRYSTAL_IDS,
  GUARDIAN_IDS,
  IMMUNE_TO_MAGIC_DAMAGE_NPC_IDS,
  IMMUNE_TO_MELEE_DAMAGE_NPC_IDS,
  IMMUNE_TO_NON_SALAMANDER_MELEE_DAMAGE_NPC_IDS,
  IMMUNE_TO_RANGED_DAMAGE_NPC_IDS,
  OLM_HEAD_IDS,
  OLM_MAGE_HAND_IDS,
  OLM_MELEE_HAND_IDS, ONE_HIT_MONSTERS, SECONDS_PER_TICK,
  TEKTON_IDS,
  TOMBS_OF_AMASCUT_MONSTER_IDS, TTK_DIST_EPSILON, TTK_DIST_MAX_ITER_ROUNDS,
  USES_DEFENCE_LEVEL_FOR_MAGIC_DEFENCE_NPC_IDS,
  VERZIK_P1_IDS,
} from '@/lib/constants';
import { EquipmentCategory } from '@/enums/EquipmentCategory';
import { DetailKey } from '@/lib/CalcDetails';
import { Factor } from '@/lib/Math';
import {
  AmmoApplicability,
  ammoApplicability,
} from '@/lib/Equipment';
import BaseCalc, { CalcOpts, InternalOpts } from '@/lib/BaseCalc';
import { scaleMonsterHpOnly } from '@/lib/MonsterScaling';
import { getRangedDamageType } from '@/types/PlayerCombatStyle';

/**
 * Class for computing various player-vs-NPC metrics.
 */
export default class PlayerVsNPCCalc extends BaseCalc {
  private memoizedDist?: AttackDistribution;

  constructor(player: Player, monster: Monster, opts: Partial<CalcOpts> = {}) {
    super(player, monster, opts);
  }

  /**
   * Get the NPC defence roll for this loadout, which is based on the player's current combat style
   */
  public getNPCDefenceRoll(): number {
    if (this.opts.overrides?.defenceRoll !== undefined) {
      return this.track(DetailKey.NPC_DEFENCE_ROLL_FINAL, this.opts.overrides.defenceRoll);
    }

    const level = this.track(
      DetailKey.NPC_DEFENCE_ROLL_LEVEL,
      this.player.style.type === 'magic' && !USES_DEFENCE_LEVEL_FOR_MAGIC_DEFENCE_NPC_IDS.includes(this.monster.id)
        ? this.monster.skills.magic
        : this.monster.skills.def,
    );
    const effectiveLevel = this.trackAdd(DetailKey.NPC_DEFENCE_ROLL_EFFECTIVE_LEVEL, level, 9);

    let bonus: number;
    if (this.player.style.type === 'ranged') {
      const rangedType = getRangedDamageType(this.player.equipment.weapon!.category);
      bonus = rangedType === 'mixed'
        ? Math.trunc((this.monster.defensive.light + this.monster.defensive.standard + this.monster.defensive.heavy) / 3)
        : this.monster.defensive[rangedType];
    } else {
      bonus = this.monster.defensive[this.player.style.type || 'crush'];
    }

    const statBonus = this.trackAdd(DetailKey.NPC_DEFENCE_STAT_BONUS, this.player.style.type ? bonus : 0, 64);
    let defenceRoll = this.trackFactor(DetailKey.NPC_DEFENCE_ROLL_BASE, effectiveLevel, [statBonus, 1]);

    if (TOMBS_OF_AMASCUT_MONSTER_IDS.includes(this.monster.id) && this.monster.inputs.toaInvocationLevel) {
      defenceRoll = this.track(DetailKey.NPC_DEFENCE_ROLL_TOA, Math.trunc(defenceRoll * (250 + this.monster.inputs.toaInvocationLevel) / 250));
    }

    return this.track(DetailKey.NPC_DEFENCE_ROLL_FINAL, defenceRoll);
  }

  private getPlayerMaxMeleeAttackRoll(): number {
    const { style } = this.player;

    let effectiveLevel: number = this.track(DetailKey.PLAYER_ACCURACY_LEVEL, this.player.skills.atk + this.player.boosts.atk);
    for (const p of this.getCombatPrayers(true)) {
      effectiveLevel = this.trackFactor(DetailKey.PLAYER_ACCURACY_LEVEL_PRAYER, effectiveLevel, p.factorAccuracy!);
    }

    let stanceBonus = 8;
    if (style.stance === 'Accurate') {
      stanceBonus += 3;
    } else if (style.stance === 'Controlled') {
      stanceBonus += 1;
    }

    effectiveLevel = this.trackAdd(DetailKey.PLAYER_ACCURACY_EFFECTIVE_LEVEL, effectiveLevel, stanceBonus);

    const isWearingVoid = this.isWearingMeleeVoid();
    if (isWearingVoid) {
      effectiveLevel = this.trackFactor(DetailKey.PLAYER_ACCURACY_EFFECTIVE_LEVEL_VOID, effectiveLevel, [11, 10]);
    }

    const gearBonus = this.trackAdd(DetailKey.PLAYER_ACCURACY_GEAR_BONUS, style.type ? this.player.offensive[style.type] : 0, 64);
    const baseRoll = this.trackFactor(DetailKey.PLAYER_ACCURACY_ROLL_BASE, effectiveLevel, [gearBonus, 1]);
    let attackRoll = baseRoll;

    // Specific bonuses that are applied from equipment
    const mattrs = this.monster.attributes;
    const { buffs } = this.player;

    // These bonuses do not stack with each other
    if (this.wearing('Amulet of avarice') && this.monster.name.startsWith('Revenant')) {
      const factor = <Factor>[buffs.forinthrySurge ? 27 : 24, 20];
      attackRoll = this.trackFactor(DetailKey.PLAYER_ACCURACY_FORINTHRY_SURGE, attackRoll, factor);
    } else if (this.wearing(['Salve amulet (e)', 'Salve amulet(ei)']) && mattrs.includes(MonsterAttribute.UNDEAD)) {
      attackRoll = this.trackFactor(DetailKey.PLAYER_ACCURACY_SALVE, attackRoll, [6, 5]);
    } else if (this.wearing(['Salve amulet', 'Salve amulet(i)']) && mattrs.includes(MonsterAttribute.UNDEAD)) {
      attackRoll = this.trackFactor(DetailKey.PLAYER_ACCURACY_SALVE, attackRoll, [7, 6]);
    } else if (this.isWearingBlackMask() && buffs.onSlayerTask) {
      attackRoll = this.trackFactor(DetailKey.PLAYER_ACCURACY_BLACK_MASK, attackRoll, [7, 6]);
    }

    if (this.isWearingTzhaarWeapon() && this.isWearingObsidian()) {
      const obsidianBonus = this.trackFactor(DetailKey.PLAYER_ACCURACY_OBSIDIAN, baseRoll, [1, 10]);
      attackRoll = this.trackAdd(DetailKey.PLAYER_ACCURACY_OBSIDIAN, attackRoll, obsidianBonus);
    }

    if (this.isRevWeaponBuffApplicable()) {
      attackRoll = this.trackFactor(DetailKey.PLAYER_ACCURACY_REV_WEAPON, attackRoll, [3, 2]);
    }
    if (this.wearing('Arclight') && mattrs.includes(MonsterAttribute.DEMON)) {
      attackRoll = this.trackFactor(DetailKey.PLAYER_ACCURACY_DEMONBANE, attackRoll, this.demonbaneFactor([7, 10]));
    }
    if (this.wearing('Dragon hunter lance') && mattrs.includes(MonsterAttribute.DRAGON)) {
      attackRoll = this.trackFactor(DetailKey.PLAYER_ACCURACY_DRAGONHUNTER, attackRoll, [6, 5]);
    }
    if (this.wearing('Keris partisan of breaching') && mattrs.includes(MonsterAttribute.KALPHITE)) {
      // https://twitter.com/JagexAsh/status/1704107285381787952
      attackRoll = this.trackFactor(DetailKey.PLAYER_ACCURACY_KERIS, attackRoll, [133, 100]);
    }
    if (this.wearing(['Blisterwood flail', 'Blisterwood sickle']) && isVampyre(mattrs)) {
      attackRoll = this.trackFactor(DetailKey.PLAYER_ACCURACY_VAMPYREBANE, attackRoll, [21, 20]);
    }

    // Inquisitor's armour set gives bonuses when using the crush attack style
    if (style.type === 'crush') {
      let inqPieces = this.allEquippedItems.filter((v) => [
        "Inquisitor's great helm",
        "Inquisitor's hauberk",
        "Inquisitor's plateskirt",
      ].includes(v)).length;

      // When wearing the full set, the bonus is enhanced
      if (inqPieces === 3) inqPieces = 5;

      if (inqPieces > 0) {
        attackRoll = this.trackFactor(DetailKey.PLAYER_ACCURACY_INQ, attackRoll, [200 + inqPieces, 200]);
      }
    }

    return attackRoll;
  }

  /**
   * Get the player's max melee hit
   */
  private getPlayerMaxMeleeHit(): number {
    const { style } = this.player;
    const { buffs } = this.player;

    const baseLevel: number = this.trackAdd(DetailKey.DAMAGE_LEVEL, this.player.skills.str, this.player.boosts.str);
    let effectiveLevel: number = baseLevel;

    for (const p of this.getCombatPrayers(false)) {
      effectiveLevel = this.trackFactor(DetailKey.DAMAGE_LEVEL_PRAYER, effectiveLevel, p.factorStrength!);
    }

    if (this.wearing('Soulreaper axe')) {
      // does not stack multiplicatively with prayers
      const stacks = Math.max(0, Math.min(5, buffs.soulreaperStacks));
      const bonus = this.trackFactor(DetailKey.DAMAGE_LEVEL_SOULREAPER_BONUS, baseLevel, [stacks * 6, 100]);
      effectiveLevel = this.trackAdd(DetailKey.DAMAGE_LEVEL_SOULREAPER, effectiveLevel, bonus);
    }

    let stanceBonus = 8;
    if (style.stance === 'Aggressive') {
      stanceBonus += 3;
    } else if (style.stance === 'Controlled') {
      stanceBonus += 1;
    }

    effectiveLevel = this.trackAdd(DetailKey.DAMAGE_EFFECTIVE_LEVEL, effectiveLevel, stanceBonus);

    const isWearingVoid = this.isWearingMeleeVoid();
    if (isWearingVoid) {
      effectiveLevel = this.trackFactor(DetailKey.DAMAGE_EFFECTIVE_LEVEL_VOID, effectiveLevel, [11, 10]);
    }

    const gearBonus = this.trackAdd(DetailKey.DAMAGE_GEAR_BONUS, this.player.bonuses.str, 64);
    const baseMax = this.trackMaxHitFromEffective(DetailKey.MAX_HIT_BASE, effectiveLevel, gearBonus);
    let maxHit = baseMax;

    // Specific bonuses that are applied from equipment
    const mattrs = this.monster.attributes;

    // These bonuses do not stack with each other
    if (this.wearing('Amulet of avarice') && this.monster.name.startsWith('Revenant')) {
      const factor = <Factor>[buffs.forinthrySurge ? 27 : 24, 20];
      maxHit = this.trackFactor(DetailKey.MAX_HIT_FORINTHRY_SURGE, maxHit, factor);
    } else if (this.wearing(['Salve amulet (e)', 'Salve amulet(ei)']) && mattrs.includes(MonsterAttribute.UNDEAD)) {
      maxHit = this.trackFactor(DetailKey.MAX_HIT_SALVE, maxHit, [6, 5]);
    } else if (this.wearing(['Salve amulet', 'Salve amulet(i)']) && mattrs.includes(MonsterAttribute.UNDEAD)) {
      maxHit = this.trackFactor(DetailKey.MAX_HIT_SALVE, maxHit, [7, 6]);
    } else if (this.isWearingBlackMask() && buffs.onSlayerTask) {
      maxHit = this.trackFactor(DetailKey.MAX_HIT_BLACK_MASK, maxHit, [7, 6]);
    }

    if (this.wearing('Arclight') && mattrs.includes(MonsterAttribute.DEMON)) {
      maxHit = this.trackFactor(DetailKey.MAX_HIT_DEMONBANE, maxHit, this.demonbaneFactor([7, 10]));
    }
    if (this.isWearingTzhaarWeapon() && this.isWearingObsidian()) {
      const obsidianBonus = this.trackFactor(DetailKey.MAX_HIT_OBSIDIAN, baseMax, [1, 10]);
      maxHit = this.trackAdd(DetailKey.MAX_HIT_OBSIDIAN, maxHit, obsidianBonus);
    }
    if (this.isWearingTzhaarWeapon() && this.isWearingBerserkerNecklace()) {
      maxHit = this.trackFactor(DetailKey.MAX_HIT_BERSERKER, maxHit, [6, 5]);
    }
    if (this.wearing('Dragon hunter lance') && mattrs.includes(MonsterAttribute.DRAGON)) {
      maxHit = this.trackFactor(DetailKey.MAX_HIT_DRAGONHUNTER, maxHit, [6, 5]);
    }
    if (this.isWearingKeris() && mattrs.includes(MonsterAttribute.KALPHITE)) {
      maxHit = this.trackFactor(DetailKey.MAX_HIT_KERIS, maxHit, [133, 100]);
    }
    if (this.wearing('Barronite mace') && mattrs.includes(MonsterAttribute.GOLEM)) {
      maxHit = this.trackFactor(DetailKey.MAX_HIT_GOLEMBANE, maxHit, [23, 20]);
    }
    if (this.isRevWeaponBuffApplicable()) {
      maxHit = this.trackFactor(DetailKey.MAX_HIT_REV_WEAPON, maxHit, [3, 2]);
    }
    if (this.wearing(['Silverlight', 'Darklight', 'Silverlight (dyed)']) && mattrs.includes(MonsterAttribute.DEMON)) {
      maxHit = this.trackFactor(DetailKey.MAX_HIT_DEMONBANE, maxHit, this.demonbaneFactor([3, 5]));
    }
    if (this.wearing('Blisterwood flail') && isVampyre(mattrs)) {
      maxHit = this.trackFactor(DetailKey.MAX_HIT_VAMPYREBANE, maxHit, [5, 4]);
    }
    if (this.wearing('Blisterwood sickle') && isVampyre(mattrs)) {
      maxHit = this.trackFactor(DetailKey.MAX_HIT_VAMPYREBANE, maxHit, [23, 20]);
    }
    if (this.wearing('Ivandis flail') && isVampyre(mattrs)) {
      maxHit = this.trackFactor(DetailKey.MAX_HIT_VAMPYREBANE, maxHit, [6, 5]);
    }
    if ((this.wearing("Efaritay's aid") || this.isWearingSilverWeapon()) && mattrs.includes(MonsterAttribute.VAMPYRE_1)) {
      maxHit = this.trackFactor(DetailKey.MAX_HIT_EFARITAY, maxHit, [11, 10]); // todo should this be before/after the vampyrebane weapons above?
    }
    if (this.wearing('Leaf-bladed battleaxe') && mattrs.includes(MonsterAttribute.LEAFY)) {
      maxHit = this.trackFactor(DetailKey.MAX_HIT_LEAFY, maxHit, [47, 40]);
    }
    if (this.wearing('Colossal blade')) {
      maxHit = this.trackAdd(DetailKey.MAX_HIT_COLOSSALBLADE, maxHit, Math.min(this.monster.size * 2, 10));
    }

    if (this.isWearingRatBoneWeapon() && mattrs.includes(MonsterAttribute.RAT)) {
      // applies before inq, tested 2024-01-25, str level 99 str gear 112
      maxHit = this.trackAdd(DetailKey.MAX_HIT_RATBANE, maxHit, 10);
    }
    // Inquisitor's armour set gives bonuses when using the crush attack style
    if (style.type === 'crush') {
      let inqPieces = this.allEquippedItems.filter((v) => [
        "Inquisitor's great helm",
        "Inquisitor's hauberk",
        "Inquisitor's plateskirt",
      ].includes(v)).length;

      // When wearing the full set, the bonus is enhanced
      if (inqPieces === 3) inqPieces = 5;

      if (inqPieces > 0) {
        maxHit = this.trackFactor(DetailKey.MAX_HIT_INQ, maxHit, [200 + inqPieces, 200]);
      }
    }

    return maxHit;
  }

  private getPlayerMaxRangedAttackRoll() {
    const { style } = this.player;

    let effectiveLevel: number = this.track(DetailKey.PLAYER_ACCURACY_LEVEL, this.player.skills.ranged + this.player.boosts.ranged);
    for (const p of this.getCombatPrayers(true)) {
      effectiveLevel = this.trackFactor(DetailKey.PLAYER_ACCURACY_LEVEL_PRAYER, effectiveLevel, p.factorAccuracy!);
    }

    if (style.stance === 'Accurate') {
      effectiveLevel += 3;
    }

    effectiveLevel += 8;

    if (this.isWearingRangedVoid()) {
      effectiveLevel = Math.trunc(effectiveLevel * 11 / 10);
    }

    let attackRoll = effectiveLevel * (this.player.offensive.ranged + 64);

    if (this.isWearingCrystalBow()) {
      const crystalPieces = (this.wearing('Crystal helm') ? 1 : 0) + (this.wearing('Crystal legs') ? 2 : 0) + (this.wearing('Crystal body') ? 3 : 0);
      attackRoll = Math.trunc(attackRoll * (20 + crystalPieces) / 20);
    }

    // Specific bonuses that are applied from equipment
    const mattrs = this.monster.attributes;
    const { buffs } = this.player;

    if (this.wearing('Amulet of avarice') && this.monster.name.startsWith('Revenant')) {
      const factor = <Factor>[buffs.forinthrySurge ? 27 : 24, 20];
      attackRoll = this.trackFactor(DetailKey.PLAYER_ACCURACY_FORINTHRY_SURGE, attackRoll, factor);
    } else if (this.wearing('Salve amulet(ei)') && mattrs.includes(MonsterAttribute.UNDEAD)) {
      attackRoll = Math.trunc(attackRoll * 6 / 5);
    } else if (this.wearing('Salve amulet(i)') && mattrs.includes(MonsterAttribute.UNDEAD)) {
      attackRoll = Math.trunc(attackRoll * 7 / 6);
    } else if (this.isWearingImbuedBlackMask() && buffs.onSlayerTask) {
      attackRoll = Math.trunc(attackRoll * 23 / 20);
    }

    if (this.wearing('Twisted bow')) {
      const cap = mattrs.includes(MonsterAttribute.XERICIAN) ? 350 : 250;
      const tbowMagic = Math.min(cap, Math.max(this.monster.skills.magic, this.monster.offensive.magic));
      attackRoll = PlayerVsNPCCalc.tbowScaling(attackRoll, tbowMagic, true);
    }
    if (this.isRevWeaponBuffApplicable()) {
      attackRoll = Math.trunc(attackRoll * 3 / 2);
    }
    if (this.wearing('Dragon hunter crossbow') && mattrs.includes(MonsterAttribute.DRAGON)) {
      // TODO: https://twitter.com/JagexAsh/status/1647928422843273220 for max_hit seems to be additive now
      attackRoll = Math.trunc(attackRoll * 13 / 10);
    }

    return attackRoll;
  }

  /**
   * Get the player's max ranged hit
   */
  private getPlayerMaxRangedHit() {
    const { style } = this.player;

    let effectiveLevel: number = this.player.skills.ranged + this.player.boosts.ranged;
    if (this.wearing('Eclipse atlatl')) {
      // atlatl uses strength instead of ranged skill, melee strength bonus, and melee buff from slayer helmet/salve, but works with ranged void
      effectiveLevel = this.player.skills.str + this.player.boosts.str;
    }
    this.track(DetailKey.DAMAGE_LEVEL, effectiveLevel);

    for (const p of this.getCombatPrayers(false)) {
      effectiveLevel = this.trackFactor(DetailKey.DAMAGE_LEVEL_PRAYER, effectiveLevel, p.factorStrength!);
    }

    if (style.stance === 'Accurate') {
      effectiveLevel += 3;
    }

    effectiveLevel += 8;

    if (this.isWearingEliteRangedVoid()) {
      effectiveLevel = Math.trunc(effectiveLevel * 9 / 8);
    } else if (this.isWearingRangedVoid()) {
      effectiveLevel = Math.trunc(effectiveLevel * 11 / 10);
    }

    const bonusStr = this.wearing('Eclipse atlatl') ? this.player.bonuses.str : this.player.bonuses.ranged_str;
    let maxHit = Math.trunc((effectiveLevel * (bonusStr + 64) + 320) / 640);

    // tested this in-game, slayer helmet (i) + crystal legs + crystal body + bowfa, on accurate, no rigour, 99 ranged
    // max hit is 36, but would be 37 if placed after slayer helm
    if (this.isWearingCrystalBow()) {
      const crystalPieces = (this.wearing('Crystal helm') ? 1 : 0) + (this.wearing('Crystal legs') ? 2 : 0) + (this.wearing('Crystal body') ? 3 : 0);
      maxHit = Math.trunc(maxHit * (40 + crystalPieces) / 40);
    }

    // Specific bonuses that are applied from equipment
    const mattrs = this.monster.attributes;
    const { buffs } = this.player;
    if (this.wearing('Amulet of avarice') && this.monster.name.startsWith('Revenant')) {
      const factor = <Factor>[buffs.forinthrySurge ? 27 : 24, 20];
      maxHit = this.trackFactor(DetailKey.MAX_HIT_FORINTHRY_SURGE, maxHit, factor);
    } else if ((this.wearing('Salve amulet(ei)') || (this.wearing('Eclipse atlatl') && this.wearing('Salve amulet (e)'))) && mattrs.includes(MonsterAttribute.UNDEAD)) {
      maxHit = Math.trunc(maxHit * 6 / 5);
    } else if ((this.wearing('Salve amulet(i)') || (this.wearing('Eclipse atlatl') && this.wearing('Salve amulet'))) && mattrs.includes(MonsterAttribute.UNDEAD)) {
      maxHit = Math.trunc(maxHit * 7 / 6);
    } else if (this.wearing('Eclipse atlatl') && this.isWearingBlackMask() && buffs.onSlayerTask) {
      maxHit = Math.trunc(maxHit * 7 / 6);
    } else if (this.isWearingImbuedBlackMask() && buffs.onSlayerTask) {
      maxHit = Math.trunc(maxHit * 23 / 20);
    }

    if (this.wearing('Twisted bow')) {
      const cap = mattrs.includes(MonsterAttribute.XERICIAN) ? 350 : 250;
      const tbowMagic = Math.min(cap, Math.max(this.monster.skills.magic, this.monster.offensive.magic));
      maxHit = PlayerVsNPCCalc.tbowScaling(maxHit, tbowMagic, false);
    }
    if (this.isRevWeaponBuffApplicable()) {
      maxHit = Math.trunc(maxHit * 3 / 2);
    }
    if (this.wearing('Dragon hunter crossbow') && mattrs.includes(MonsterAttribute.DRAGON)) {
      // TODO: https://twitter.com/JagexAsh/status/1647928422843273220 for max_hit seems to be additive now
      maxHit = Math.trunc(maxHit * 5 / 4);
    }
    if (this.isWearingRatBoneWeapon() && mattrs.includes(MonsterAttribute.RAT)) {
      maxHit = this.trackAdd(DetailKey.MAX_HIT_RATBANE, maxHit, 10);
    }

    return maxHit;
  }

  private getPlayerMaxMagicAttackRoll() {
    const { style } = this.player;

    let effectiveLevel: number = this.track(DetailKey.PLAYER_ACCURACY_LEVEL, this.player.skills.magic + this.player.boosts.magic);
    for (const p of this.getCombatPrayers(true)) {
      effectiveLevel = this.trackFactor(DetailKey.PLAYER_ACCURACY_LEVEL_PRAYER, effectiveLevel, p.factorAccuracy!);
    }

    if (style.stance === 'Accurate') {
      effectiveLevel += 2;
    }

    effectiveLevel += 9;

    if (this.isWearingMagicVoid()) {
      effectiveLevel = Math.trunc(effectiveLevel * 29 / 20);
    }

    // Specific bonuses that are applied from equipment
    const mattrs = this.monster.attributes;
    const { buffs } = this.player;
    const magicBonus = this.player.offensive.magic;

    const baseRoll = effectiveLevel * (magicBonus + 64);
    let attackRoll = baseRoll;

    if (this.wearing('Amulet of avarice') && this.monster.name.startsWith('Revenant')) {
      const factor = <Factor>[buffs.forinthrySurge ? 27 : 24, 20];
      attackRoll = this.trackFactor(DetailKey.PLAYER_ACCURACY_FORINTHRY_SURGE, attackRoll, factor);
    } else if (this.wearing('Salve amulet(ei)') && mattrs.includes(MonsterAttribute.UNDEAD)) {
      attackRoll = Math.trunc(attackRoll * 6 / 5);
    } else if (this.wearing('Salve amulet(i)') && mattrs.includes(MonsterAttribute.UNDEAD)) {
      attackRoll = Math.trunc(attackRoll * 23 / 20);
    } else if (this.isWearingImbuedBlackMask() && buffs.onSlayerTask) {
      attackRoll = Math.trunc(attackRoll * 23 / 20);
    }

    if (this.player.spell?.name.includes('Demonbane') && mattrs.includes(MonsterAttribute.DEMON)) {
      const baseFactor: Factor = buffs.markOfDarknessSpell ? [8, 20] : [4, 20];
      attackRoll = this.trackFactor(DetailKey.PLAYER_ACCURACY_DEMONBANE, attackRoll, this.demonbaneFactor(baseFactor));
    }
    if (this.isRevWeaponBuffApplicable()) {
      attackRoll = Math.trunc(attackRoll * 3 / 2);
    }
    if (this.isWearingSmokeStaff() && this.player.spell?.spellbook === 'standard') {
      attackRoll = Math.trunc(attackRoll * 11 / 10);
    }
    if (this.wearing('Tome of water') && (isWaterSpell(this.player.spell) || isBindSpell(this.player.spell))) { // todo does this go here?
      attackRoll = Math.trunc(attackRoll * 6 / 5);
    }

    const spellement = getSpellement(this.player.spell);
    if (this.monster.weakness && spellement) {
      if (spellement === this.monster.weakness.element) {
        attackRoll += Math.trunc(this.monster.weakness.severity * baseRoll / 100);
      }
    }

    return attackRoll;
  }

  /**
   * Get the player's max magic hit
   */
  private getPlayerMaxMagicHit() {
    let maxHit: number = 0;
    const magicLevel = this.player.skills.magic + this.player.boosts.magic;
    const { spell } = this.player;

    // Specific bonuses that are applied from equipment
    const mattrs = this.monster.attributes;
    const { buffs } = this.player;

    if (spell) {
      maxHit = getSpellMaxHit(spell, magicLevel);
      if (spell?.name === 'Magic Dart') {
        if (this.wearing("Slayer's staff (e)") && buffs.onSlayerTask) {
          maxHit = Math.trunc(13 + magicLevel / 6);
        } else {
          maxHit = Math.trunc(10 + magicLevel / 10);
        }
      }
    } else if (this.wearing('Starter staff')) {
      maxHit = 8;
    } else if (this.wearing(['Trident of the seas', 'Trident of the seas (e)'])) {
      maxHit = Math.trunc(magicLevel / 3 - 5);
    } else if (this.wearing("Thammaron's sceptre")) {
      maxHit = Math.trunc(magicLevel / 3 - 8);
    } else if (this.wearing('Accursed sceptre')) {
      maxHit = Math.trunc(magicLevel / 3 - 6);
    } else if (this.wearing(['Trident of the swamp', 'Trident of the swamp (e)'])) {
      maxHit = Math.trunc(magicLevel / 3 - 2);
    } else if (this.wearing(['Sanguinesti staff', 'Holy sanguinesti staff'])) {
      maxHit = Math.trunc(magicLevel / 3 - 1);
    } else if (this.wearing('Dawnbringer')) {
      maxHit = Math.trunc(magicLevel / 6 - 1);
    } else if (this.wearing("Tumeken's shadow")) {
      maxHit = Math.trunc(magicLevel / 3 + 1);
    } else if (this.wearing('Warped sceptre')) {
      maxHit = Math.trunc((8 * magicLevel + 96) / 37);
    } else if (this.wearing('Bone staff')) {
      // although the +10 is technically a ratbane bonus, the weapon can't be used against non-rats
      // and shows this max hit against the combat dummy as well
      maxHit = Math.max(1, Math.trunc(magicLevel / 3) - 5) + 10;
    } else if (this.wearing(['Crystal staff (basic)', 'Corrupted staff (basic)'])) {
      maxHit = 23;
    } else if (this.wearing(['Crystal staff (attuned)', 'Corrupted staff (attuned)'])) {
      maxHit = 31;
    } else if (this.wearing(['Crystal staff (perfected)', 'Corrupted staff (perfected)'])) {
      maxHit = 39;
    } else if (this.wearing('Swamp lizard')) {
      maxHit = Math.trunc((magicLevel * (56) + 320) / 640);
    } else if (this.wearing('Orange salamander')) {
      maxHit = Math.trunc((magicLevel * (59 + 64) + 320) / 640);
    } else if (this.wearing('Red salamander')) {
      maxHit = Math.trunc((magicLevel * (77 + 64) + 320) / 640);
    } else if (this.wearing('Black salamander')) {
      maxHit = Math.trunc((magicLevel * (92 + 64) + 320) / 640);
    }

    if (maxHit === 0) {
      // at this point either they've selected a 0-dmg spell
      // or they picked a staff-casting option without choosing a spell
      return 0;
    }

    if (this.wearing('Chaos gauntlets') && spell?.name.toLowerCase().includes('bolt')) {
      maxHit += 3;
    }
    if (this.isChargeSpellApplicable()) {
      maxHit += 10;
    }

    let magicDmgBonus = this.player.bonuses.magic_str * 10;

    if (this.isWearingEliteMagicVoid()) {
      magicDmgBonus += 25;
    }
    if (this.isWearingSmokeStaff() && spell?.spellbook === 'standard') {
      magicDmgBonus += 100;
    }

    let blackMaskBonus = false;
    if (this.wearing('Salve amulet(ei)') && mattrs.includes(MonsterAttribute.UNDEAD)) {
      magicDmgBonus += 200;
    } else if (this.wearing('Salve amulet(i)') && mattrs.includes(MonsterAttribute.UNDEAD)) {
      magicDmgBonus += 150;
    } else if (this.isWearingImbuedBlackMask() && buffs.onSlayerTask) {
      blackMaskBonus = true;
    }

    const spellement = getSpellement(this.player.spell);
    if (this.monster.weakness && spellement) {
      if (spellement === this.monster.weakness.element) {
        magicDmgBonus += this.monster.weakness.severity * 10;
      }
    }

    maxHit = Math.trunc(maxHit * (1000 + magicDmgBonus) / 1000);

    if (blackMaskBonus) {
      maxHit = Math.trunc(maxHit * 23 / 20);
    } else if (this.wearing('Amulet of avarice') && this.monster.name.startsWith('Revenant')) {
      const factor = <Factor>[buffs.forinthrySurge ? 27 : 24, 20];
      maxHit = this.trackFactor(DetailKey.MAX_HIT_FORINTHRY_SURGE, maxHit, factor);
    }

    if (this.player.buffs.markOfDarknessSpell && this.player.spell?.name.includes('Demonbane') && mattrs.includes(MonsterAttribute.DEMON)) {
      maxHit = this.trackFactor(DetailKey.MAX_HIT_DEMONBANE, maxHit, this.demonbaneFactor([5, 20]));
    }

    if (this.isRevWeaponBuffApplicable()) {
      maxHit = Math.trunc(maxHit * 3 / 2);
    }

    return maxHit;
  }

  /**
   * Get the "combat" prayers for the current combat style. These are prayers that aren't overheads.
   */
  private getCombatPrayers(accuracy: boolean): PrayerData[] {
    const style = this.player.style.type;

    let prayers = this.player.prayers.map((p) => PrayerMap[p]);
    if (this.isUsingMeleeStyle()) {
      prayers = prayers.filter((p) => p.combatStyle === 'melee');
    } else if (style === 'ranged') {
      prayers = prayers.filter((p) => p.combatStyle === 'ranged');
    } else {
      prayers = prayers.filter((p) => p.combatStyle === 'magic');
    }

    return prayers.filter((p) => (accuracy ? p.factorAccuracy : p.factorStrength));
  }

  /**
   * Get the max hit for this loadout, which is based on the player's current combat style
   */
  private getMaxHit() {
    if (this.player.style.stance !== 'Manual Cast') {
      const weaponId = this.player.equipment.weapon?.id;
      const ammoId = this.player.equipment.ammo?.id;
      if (ammoApplicability(weaponId, ammoId) === AmmoApplicability.INVALID) {
        return 0;
      }
    }

    const style = this.player.style.type;

    let maxHit = 0;
    if (this.isUsingMeleeStyle()) {
      maxHit = this.getPlayerMaxMeleeHit();
    }
    if (style === 'ranged') {
      maxHit = this.getPlayerMaxRangedHit();
    }
    if (style === 'magic') {
      maxHit = this.getPlayerMaxMagicHit();
    }

    return this.track(DetailKey.MAX_HIT_FINAL, maxHit);
  }

  /**
   * Get the max attack roll for this loadout, which is based on the player's current combat style
   */
  public getMaxAttackRoll() {
    if (this.opts.overrides?.attackRoll !== undefined) {
      return this.track(DetailKey.PLAYER_ACCURACY_ROLL_FINAL, this.opts.overrides?.attackRoll);
    }

    if (this.player.style.stance !== 'Manual Cast') {
      const weaponId = this.player.equipment.weapon?.id;
      const ammoId = this.player.equipment.ammo?.id;
      if (ammoApplicability(weaponId, ammoId) === AmmoApplicability.INVALID) {
        return this.track(DetailKey.PLAYER_ACCURACY_ROLL_FINAL, 0.0);
      }
    }

    const style = this.player.style.type;
    let atkRoll = 0;
    if (this.isUsingMeleeStyle()) {
      atkRoll = this.getPlayerMaxMeleeAttackRoll();
    }
    if (style === 'ranged') {
      atkRoll = this.getPlayerMaxRangedAttackRoll();
    }
    if (style === 'magic') {
      atkRoll = this.getPlayerMaxMagicAttackRoll();
    }

    return this.track(DetailKey.PLAYER_ACCURACY_ROLL_FINAL, atkRoll);
  }

  public getHitChance() {
    if (this.opts.overrides?.accuracy) {
      return this.track(DetailKey.PLAYER_ACCURACY_FINAL, this.opts.overrides.accuracy);
    }

    if (VERZIK_P1_IDS.includes(this.monster.id) && this.wearing('Dawnbringer')) {
      this.track(DetailKey.PLAYER_ACCURACY_DAWNBRINGER, 1.0);
      return this.track(DetailKey.PLAYER_ACCURACY_FINAL, 1.0);
    }

    // Giant rat (Scurrius)
    if (this.monster.id === 7223 && this.player.style.stance !== 'Manual Cast') {
      this.track(DetailKey.PLAYER_ACCURACY_SCURRIUS_RAT, 1.0);
      return this.track(DetailKey.PLAYER_ACCURACY_FINAL, 1.0);
    }

    const atk = this.getMaxAttackRoll();
    const def = this.getNPCDefenceRoll();

    let hitChance = this.track(
      DetailKey.PLAYER_ACCURACY_BASE,
      BaseCalc.getNormalAccuracyRoll(atk, def),
    );

    if (this.player.style.type === 'magic' && this.wearing('Brimstone ring')) {
      const effectDef = Math.trunc(def * 9 / 10);
      const effectHitChance = BaseCalc.getNormalAccuracyRoll(atk, effectDef);

      hitChance = this.track(DetailKey.PLAYER_ACCURACY_BRIMSTONE, (0.75 * hitChance) + (0.25 * effectHitChance));
    }

    if (this.isWearingFang() && this.player.style.type === 'stab') {
      if (TOMBS_OF_AMASCUT_MONSTER_IDS.includes(this.monster.id)) {
        hitChance = this.track(DetailKey.PLAYER_ACCURACY_FANG_TOA, 1 - (1 - hitChance) ** 2);
      } else {
        hitChance = this.track(
          DetailKey.PLAYER_ACCURACY_FANG,
          BaseCalc.getFangAccuracyRoll(atk, def),
        );
      }
    }

    return this.track(DetailKey.PLAYER_ACCURACY_FINAL, hitChance);
  }

  public getDistribution(): AttackDistribution {
    if (this.memoizedDist === undefined) {
      this.memoizedDist = this.getDistributionImpl();
    }

    return this.memoizedDist;
  }

  private getDistributionImpl(): AttackDistribution {
    const mattrs = this.monster.attributes;
    const acc = this.getHitChance();
    const max = this.getMaxHit();
    const style = this.player.style.type;

    // standard linear
    const standardHitDist = HitDistribution.linear(acc, 0, max);
    let dist = new AttackDistribution([standardHitDist]);

    // Monsters that always die in one hit no matter what
    if (ONE_HIT_MONSTERS.includes(this.monster.id)) {
      return new AttackDistribution([
        HitDistribution.single(1.0, this.monster.skills.hp),
      ]);
    }

    // todo determine where this effect should happen relative to others
    if (this.player.buffs.usingSunfireRunes && canUseSunfireRunes(this.player.spell)) {
      dist = new AttackDistribution([HitDistribution.linear(acc, Math.trunc(max / 10), max)]);
    }

    if (this.isUsingMeleeStyle() && this.isWearingFang()) {
      const shrink = Math.trunc(max * 3 / 20);
      dist = new AttackDistribution(
        [HitDistribution.linear(acc, shrink, max - shrink)],
      );
    }

    if (this.isUsingMeleeStyle() && this.wearing('Gadderhammer') && mattrs.includes(MonsterAttribute.SHADE)) {
      dist = new AttackDistribution([
        new HitDistribution([
          ...standardHitDist.scaleProbability(0.95).scaleDamage(5, 4).hits,
          ...standardHitDist.scaleProbability(0.05).scaleDamage(2).hits,
        ]),
      ]);
    }

    if (this.isUsingMeleeStyle() && this.isWearingDharok()) {
      const newMax = this.player.skills.hp;
      const curr = this.player.skills.hp + this.player.boosts.hp;
      dist = dist.scaleDamage(10000 + (newMax - curr) * newMax, 10000);
    }

    if (this.isUsingMeleeStyle() && this.isWearingVeracs()) {
      dist = new AttackDistribution([
        new HitDistribution([
          ...standardHitDist.scaleProbability(0.75).hits,
          ...HitDistribution.linear(1.0, 1, max + 1).scaleProbability(0.25).hits,
        ]),
      ]);
    }

    if (style === 'ranged' && this.isWearingKarils()) {
      dist = new AttackDistribution([
        new HitDistribution([
          ...standardHitDist.scaleProbability(0.75).hits,
          ...standardHitDist.hits.map((h) => new WeightedHit(
            h.probability * 0.25, // 25% chance of effect
            [h.hitsplats[0], Math.trunc(h.hitsplats[0] / 2)], // to deal a second hitsplat of half damage
          )),
        ]),
      ]);
    }

    if (this.isUsingMeleeStyle() && this.isWearingScythe()) {
      const hits: HitDistribution[] = [];
      for (let i = 0; i < Math.min(Math.max(this.monster.size, 1), 3); i++) {
        hits.push(HitDistribution.linear(acc, 0, Math.floor(max / (2 ** i))));
      }
      dist = new AttackDistribution(hits);
    }

    if (this.isUsingMeleeStyle() && this.wearing('Dual macuahuitl')) {
      // assume the first hit is accurate, roll the second hit and zip it with possible first hitsplats
      const secondHit = HitDistribution.linear(acc, 0, Math.trunc(max / 2));
      const doubleHitDist = HitDistribution.linear(1.0, 0, max - Math.trunc(max / 2)).transform((h) => HitDistribution.single(1.0, h).zip(secondHit));

      // scale that dist back down to the accuracy space
      const effectDist = doubleHitDist.scaleProbability(acc);
      effectDist.addHit(new WeightedHit(1 - acc, [0, 0])); // add back in the inaccurate hit

      dist = new AttackDistribution([effectDist]);
    }

    if (this.isUsingMeleeStyle() && this.isWearingKeris() && mattrs.includes(MonsterAttribute.KALPHITE)) {
      dist = new AttackDistribution([
        new HitDistribution([
          ...standardHitDist.scaleProbability(50.0 / 51.0).hits,
          ...standardHitDist.scaleProbability(1.0 / 51.0).scaleDamage(3).hits,
        ]),
      ]);
    }

    if (this.isUsingMeleeStyle() && GUARDIAN_IDS.includes(this.monster.id) && this.player.equipment.weapon?.category === EquipmentCategory.PICKAXE) {
      // just the level required to wield
      const pickBonuses: { [k: string]: number } = {
        'Bronze pickaxe': 1,
        'Iron pickaxe': 1,
        'Steel pickaxe': 6,
        'Black pickaxe': 11,
        'Mithril pickaxe': 21,
        'Adamant pickaxe': 31,
        'Rune pickaxe': 41,
        'Gilded pickaxe': 41,
        // crystal is same as dpick https://twitter.com/JagexAsh/status/1155820855076802560
      };

      // https://twitter.com/JagexAsh/status/1007600220358742021
      const pickBonus = pickBonuses[this.player.equipment.weapon.name] || 61; // there's a lot of dpick variants
      const factor = 50 + this.player.skills.mining + pickBonus;
      const divisor = 150;

      this.track(DetailKey.GUARDIANS_DMG_BONUS, factor / divisor);
      dist = dist.transform(multiplyTransformer(factor, divisor));
    }

    if (this.monster.name === 'Ice demon' && (isFireSpell(this.player.spell) || this.player.spell?.name === 'Flames of Zamorak')) {
      // https://twitter.com/JagexAsh/status/1133350436554121216
      dist = dist.scaleDamage(3, 2);
    }
    if (this.wearing('Tome of fire') && isFireSpell(this.player.spell)) {
      dist = dist.scaleDamage(11, 10);
    }
    if (this.wearing('Tome of water') && isWaterSpell(this.player.spell)) {
      dist = dist.scaleDamage(6, 5);
    }

    if (this.player.style.type === 'magic' && this.isWearingAhrims()) {
      dist = new AttackDistribution([
        new HitDistribution([
          ...standardHitDist.scaleProbability(0.75).hits,
          ...standardHitDist.scaleProbability(0.25).scaleDamage(13, 10).hits,
        ]),
      ]);
    }

    // bolt effects
    if (this.player.style.type === 'ranged' && this.player.equipment.weapon?.name.includes('rossbow')) {
      const zaryte = this.wearing('Zaryte crossbow');
      const rangedLvl = this.player.skills.ranged + this.player.boosts.ranged;
      const kandarinDiaryFactor = this.player.buffs.kandarinDiary ? 1.1 : 1.0;

      if (this.wearing(['Opal bolts (e)', 'Opal dragon bolts (e)'])) {
        const chance = 0.05 * kandarinDiaryFactor;
        const bonusDmg = Math.trunc(rangedLvl / (zaryte ? 9 : 10));
        dist = dist.transform((h) => new HitDistribution([
          new WeightedHit(chance, [h + bonusDmg]),
          new WeightedHit(1 - chance, [h]),
        ]));
      }

      if (this.wearing(['Pearl bolts (e)', 'Pearl dragon bolts (e)'])) {
        const chance = 0.06 * kandarinDiaryFactor;
        const divisor = mattrs.includes(MonsterAttribute.FIERY) ? 15 : 20;
        const bonusDmg = Math.trunc(rangedLvl / (zaryte ? divisor - 2 : divisor));
        dist = dist.transform((h) => new HitDistribution([
          new WeightedHit(chance, [h + bonusDmg]),
          new WeightedHit(1 - chance, [h]),
        ]));
      }

      if (this.wearing(['Diamond bolts (e)', 'Diamond dragon bolts (e)'])) {
        const chance = 0.1 * kandarinDiaryFactor;
        const effectMax = max + Math.trunc(max * (zaryte ? 26 : 15) / 100);
        dist = new AttackDistribution([
          new HitDistribution([
            ...standardHitDist.scaleProbability(1 - chance).hits,
            ...HitDistribution.linear(1.0, 0, effectMax).scaleProbability(chance).hits,
          ]),
        ]);
      }

      if (this.wearing(['Dragonstone bolts (e)', 'Dragonstone dragon bolts (e)']) && (!mattrs.includes(MonsterAttribute.FIERY) || !mattrs.includes(MonsterAttribute.DRAGON))) {
        const chance = 0.06 * kandarinDiaryFactor;
        // https://github.com/weirdgloop/osrs-dps-calc/issues/152#issuecomment-1913508743
        const effectDmg = Math.trunc(rangedLvl * 2 / (zaryte ? 9 : 10));
        dist = new AttackDistribution([
          new HitDistribution([
            ...standardHitDist.scaleProbability(1 - chance).hits,
            ...HitDistribution.linear(acc, effectDmg, max + effectDmg).scaleProbability(chance).hits,
          ]),
        ]);
      }

      if (this.wearing(['Onyx bolts (e)', 'Onyx dragon bolts (e)']) && !mattrs.includes(MonsterAttribute.UNDEAD)) {
        const chance = 0.11 * kandarinDiaryFactor;
        const effectMax = max + Math.trunc(rangedLvl * (zaryte ? 32 : 20) / 100);
        dist = new AttackDistribution([
          new HitDistribution([
            ...standardHitDist.scaleProbability(1 - chance).hits,
            ...HitDistribution.linear(1.0, 0, effectMax).scaleProbability(acc * chance).hits,
            new WeightedHit((1 - acc) * chance, [0]),
          ]),
        ]);
      }
    }

    // we apply corp early and rubies late since corp takes full ruby bolt effect damage
    if (this.monster.name === 'Corporeal Beast' && !this.isWearingCorpbaneWeapon()) {
      dist = dist.transform(divisionTransformer(2));
    }

    if (this.player.style.type === 'ranged' && this.player.equipment.weapon?.name.includes('rossbow')) {
      if (this.wearing(['Ruby bolts (e)', 'Ruby dragon bolts (e)'])) {
        const chance = 0.06 * (this.player.buffs.kandarinDiary ? 1.1 : 1.0);
        const effectDmg = this.wearing('Zaryte crossbow')
          ? Math.min(110, Math.trunc(this.monster.inputs.monsterCurrentHp * 22 / 100))
          : Math.min(100, Math.trunc(this.monster.inputs.monsterCurrentHp / 5));
        dist = new AttackDistribution([
          new HitDistribution([
            ...dist.dists[0].scaleProbability(1 - chance).hits,
            new WeightedHit(chance, [effectDmg]),
          ]),
        ]);
      }
    }

    return this.applyLimiters(dist);
  }

  applyLimiters(dist: AttackDistribution): AttackDistribution {
    // we apply this here instead of at the top of getDistributionImpl just in case of multi-hits
    if (this.isImmune()) {
      return new AttackDistribution([new HitDistribution([new WeightedHit(1.0, [0])])]);
    }

    if (this.monster.name === 'Zulrah') {
      // https://twitter.com/JagexAsh/status/1745852774607183888
      dist = dist.transform(cappedRerollTransformer(50, 5, 45));
    }
    if (this.monster.name === 'Fragment of Seren') {
      // https://twitter.com/JagexAsh/status/1375037874559721474
      dist = dist.transform(linearMinTransformer(2, 22));
    }
    if (this.monster.name === 'Kraken' && this.player.style.type === 'ranged') {
      // https://twitter.com/JagexAsh/status/1699360516488011950
      dist = dist.transform(divisionTransformer(7, 1));
    }
    if (VERZIK_P1_IDS.includes(this.monster.id) && !this.wearing('Dawnbringer')) {
      const limit = this.isUsingMeleeStyle() ? 10 : 3;
      dist = dist.transform(linearMinTransformer(limit));
    }
    if (TEKTON_IDS.includes(this.monster.id) && this.player.style.type === 'magic') {
      dist = dist.transform(divisionTransformer(5, 1));
    }
    if (GLOWING_CRYSTAL_IDS.includes(this.monster.id) && this.player.style.type === 'magic') {
      dist = dist.transform(divisionTransformer(3));
    }
    if ((OLM_MELEE_HAND_IDS.includes(this.monster.id) || OLM_HEAD_IDS.includes(this.monster.id)) && this.player.style.type === 'magic') {
      dist = dist.transform(divisionTransformer(3));
    }
    if ((OLM_MAGE_HAND_IDS.includes(this.monster.id) || OLM_MELEE_HAND_IDS.includes(this.monster.id)) && this.player.style.type === 'ranged') {
      dist = dist.transform(divisionTransformer(3));
    }
    if (this.monster.attributes.includes(MonsterAttribute.VAMPYRE_2) && this.wearing("Efaritay's aid") && !this.isWearingSilverWeapon()) {
      dist = dist.transform(flatLimitTransformer(10));
    }
    if (this.monster.name === 'Ice demon' && !isFireSpell(this.player.spell) && this.player.spell?.name !== 'Flames of Zamorak') {
      // https://twitter.com/JagexAsh/status/1133350436554121216
      dist = dist.transform(divisionTransformer(3));
    }
    if (this.monster.name === 'Slagilith' && this.player.equipment.weapon?.category !== EquipmentCategory.PICKAXE) {
      // https://twitter.com/JagexAsh/status/1219652159148646401
      dist = dist.transform(divisionTransformer(3));
    }
    if (['Slash Bash', 'Zogre', 'Skogre'].includes(this.monster.name)) {
      if (this.player.spell?.name === 'Crumble Undead') {
        dist = dist.transform(divisionTransformer(2));
      } else if (this.player.style.type !== 'ranged'
        || !this.player.equipment.ammo?.name.includes(' brutal')
        || this.player.equipment.weapon?.name !== 'Comp ogre bow') {
        dist = dist.transform(divisionTransformer(4));
      }
    }

    return dist;
  }

  isImmune(): boolean {
    const monsterId = this.monster.id;
    const mattrs = this.monster.attributes;
    const styleType = this.player.style.type;

    if (IMMUNE_TO_MAGIC_DAMAGE_NPC_IDS.includes(monsterId) && styleType === 'magic') {
      return true;
    }
    if (IMMUNE_TO_RANGED_DAMAGE_NPC_IDS.includes(monsterId) && styleType === 'ranged') {
      return true;
    }
    if (IMMUNE_TO_MELEE_DAMAGE_NPC_IDS.includes(monsterId) && this.isUsingMeleeStyle()) {
      return true;
    }
    if (IMMUNE_TO_NON_SALAMANDER_MELEE_DAMAGE_NPC_IDS.includes(monsterId)
      && this.isUsingMeleeStyle()
      && this.player.equipment.weapon?.category !== EquipmentCategory.SALAMANDER) {
      return true;
    }
    if (mattrs.includes(MonsterAttribute.VAMPYRE_3) && !this.isWearingIvandisWeapon()) {
      return true;
    }
    if (GUARDIAN_IDS.includes(monsterId) && (!this.isUsingMeleeStyle() || this.player.equipment.weapon?.category !== EquipmentCategory.PICKAXE)) {
      return true;
    }
    if (mattrs.includes(MonsterAttribute.LEAFY) && !this.isWearingLeafBladedWeapon()) {
      return true;
    }
    if (!mattrs.includes(MonsterAttribute.RAT) && this.isWearingRatBoneWeapon()) {
      return true;
    }
    if (this.monster.name === 'Fire Warrior of Lesarkus'
      && (styleType !== 'ranged' || this.player.equipment.ammo?.name !== 'Ice arrows')) {
      return true;
    }
    if (this.monster.name === 'Fareed') {
      if (styleType === 'magic' && !isWaterSpell(this.player.spell)
        || (styleType === 'ranged' && !this.player.equipment.ammo?.name?.includes('arrow'))) {
        return true;
      }
    }

    return false;
  }

  /**
   * Returns the player's attack speed.
   */
  public getAttackSpeed(): number {
    let attackSpeed = this.player.equipment.weapon?.speed || DEFAULT_ATTACK_SPEED;

    if (this.player.style.type === 'ranged' && this.player.style.stance === 'Rapid') {
      attackSpeed -= 1;
    }
    if (CAST_STANCES.includes(this.player.style.stance)) {
      if (this.player.equipment.weapon?.name === 'Harmonised nightmare staff'
        && this.player.spell?.spellbook === 'standard'
        && this.player.style.stance !== 'Manual Cast') {
        return 4;
      }
      return 5;
    }

    // Giant rat (Scurrius)
    if (this.monster.id === 7223 && this.player.style.stance !== 'Manual Cast') {
      if (['Bone mace', 'Bone shortbow', 'Bone staff'].includes(this.player.equipment.weapon?.name || '')) {
        attackSpeed = 1;
      }
    }

    return attackSpeed;
  }

  /**
   * Returns the expected damage per tick, based on the player's attack speed.
   */
  public getDpt() {
    return this.getDistribution().getExpectedDamage() / this.getAttackSpeed();
  }

  /**
   * Returns the damage-per-second calculation, which is the damage-per-tick divided by the number of seconds per tick.
   */
  public getDps() {
    return this.getDpt() / SECONDS_PER_TICK;
  }

  /**
   * Returns the average hits-to-kill calculation.
   */
  public getHtk() {
    const dist = this.getDistribution();
    const hist = dist.asHistogram();
    const startHp = this.monster.inputs.monsterCurrentHp;
    const max = Math.min(startHp, dist.getMax());
    if (max === 0) {
      return 0;
    }

    const htk = new Float64Array(startHp + 1); // 0 hits left to do if hp = 0

    for (let hp = 1; hp <= startHp; hp++) {
      let val = 1.0; // takes at least one hit
      for (let hit = 1; hit <= Math.min(hp, max); hit++) {
        const p = hist[hit];
        val += p.value * htk[hp - hit];
      }

      htk[hp] = val / (1 - hist[0].value);
    }

    return htk[startHp];
  }

  /**
   * Returns the average time-to-kill (in seconds) calculation.
   */
  public getTtk() {
    return this.getHtk() * this.getAttackSpeed() * SECONDS_PER_TICK;
  }

  /**
   * Returns a distribution of times-to-kill (in ticks) to probabilities.
   * Because the result will not be densely populated (unless attack speed is 1),
   * it is an object where keys are tick counts and values are probabilities.
   */
  public getTtkDistribution(): Map<number, number> {
    const speed = this.getAttackSpeed();
    const dist = this.getDistribution().singleHitsplat;
    if (dist.expectedHit() === 0) {
      return new Map<number, number>();
    }

    // distribution of health values at current iter step
    // we don't need to track the 0-health state, but using +1 here removes the need for -1s later on
    let hps = new Float64Array(this.monster.skills.hp + 1);
    hps[this.monster.skills.hp] = 1.0;

    // output map, will be converted at the end
    const ttks = new Map<number, number>();

    // sum of non-zero-health probabilities
    let epsilon = 1.0;

    // if the hit dist depends on hp, we'll have to recalculate it each time, so cache the results to not repeat work
    const recalcDistOnHp = PlayerVsNPCCalc.distIsCurrentHpDependent(this.player, this.monster);
    const hpHitDists = new Map<number, HitDistribution>();
    hpHitDists.set(this.monster.skills.hp, dist);
    if (recalcDistOnHp) {
      for (let hp = 0; hp < this.monster.skills.hp; hp++) {
        hpHitDists.set(hp, this.distAtHp(hp));
      }
    }

    // 1. until the amount of hp values remaining above zero is more than our desired epsilon accuracy,
    //    or we reach the maximum iteration rounds
    for (let hit = 0; hit < (TTK_DIST_MAX_ITER_ROUNDS + 1) && epsilon >= TTK_DIST_EPSILON; hit++) {
      const nextHps = new Float64Array(this.monster.skills.hp + 1);

      // 3. for each possible hp value,
      for (const [hp, hpProb] of hps.entries()) {
        // this is a bit of a hack, but idk if there's a better way
        const currDist: HitDistribution = recalcDistOnHp ? hpHitDists.get(hp)! : dist;

        // 4. for each damage amount possible,
        for (const h of currDist.hits) {
          const dmgProb = h.probability;
          const dmg = h.hitsplats[0]; // guaranteed to be length 1 from asSingleHitsplat

          // 5. the chance of this path being reached is the previous chance of landing here * the chance of hitting this amount
          const chanceOfAction = dmgProb * hpProb;
          if (chanceOfAction === 0) {
            continue;
          }

          const newHp = hp - dmg;

          // 6. if the hp we are about to arrive at is <= 0, the npc is killed, the iteration count is hits done,
          //    and we add this probability path into the delta
          if (newHp <= 0) {
            const tick = hit * speed + 1;
            ttks.set(tick, (ttks.get(tick) || 0) + chanceOfAction);
            epsilon -= chanceOfAction;
          } else {
            // 7. otherwise, we add the chance of this path to the next iteration's hp value
            nextHps[newHp] += chanceOfAction;
          }
        }
      }

      // 8. update counters and repeat
      hps = nextHps;
    }

    return ttks;
  }

  distAtHp(hp: number): HitDistribution {
    const noScaling = this.getDistribution().singleHitsplat;
    if (this.opts.disableMonsterScaling) {
      return noScaling;
    }

    if (!PlayerVsNPCCalc.distIsCurrentHpDependent(this.player, this.monster) || hp === this.monster.inputs.monsterCurrentHp) {
      return noScaling;
    }

    // a special case for optimization, ruby bolts only change dps under 500 hp
    // so for high health targets, avoid recomputing dist until then
    if (this.player.style.type === 'ranged'
      && this.player.equipment.weapon?.name.includes('rossbow')
      && ['Ruby bolts (e)', 'Ruby dragon bolts (e)'].includes(this.player.equipment.ammo?.name || '')
      && this.monster.inputs.monsterCurrentHp >= 500
      && hp >= 500) {
      return noScaling;
    }

    const subCalc = new PlayerVsNPCCalc(
      this.player,
      scaleMonsterHpOnly({
        ...this.baseMonster,
        inputs: {
          ...this.baseMonster.inputs,
          monsterCurrentHp: hp,
        },
      }),
      <InternalOpts>{
        ...this.opts,
        noInit: true,
      },
    );
    subCalc.allEquippedItems = this.allEquippedItems;
    subCalc.baseMonster = this.baseMonster;

    return subCalc.getDistribution().singleHitsplat;
  }

  demonbaneFactor(baseFactor: Factor): Factor {
    let ret = baseFactor;
    if (this.monster.name === 'Duke Sucellus') {
      ret = [ret[0] * 7, ret[1] * 10];
    }

    ret[0] += ret[1];
    return ret;
  }

  public static distIsCurrentHpDependent(loadout: Player, monster: Monster): boolean {
    if (monster.name === 'Vardorvis') {
      return true;
    }
    if (loadout.equipment.weapon?.name.includes('rossbow') && ['Ruby bolts (e)', 'Ruby dragon bolts (e)'].includes(loadout.equipment.ammo?.name || '')) {
      return true;
    }

    return false;
  }

  private static tbowScaling = (current: number, magic: number, accuracyMode: boolean): number => {
    const factor = accuracyMode ? 10 : 14;
    const base = accuracyMode ? 140 : 250;

    const t2 = Math.trunc((3 * magic - factor) / 100);
    const t3 = Math.trunc((Math.trunc(3 * magic / 10) - (10 * factor)) ** 2 / 100);

    const bonus = base + t2 - t3;
    return Math.trunc(current * bonus / 100);
  };
}<|MERGE_RESOLUTION|>--- conflicted
+++ resolved
@@ -11,14 +11,12 @@
   WeightedHit,
 } from '@/lib/HitDist';
 import {
-<<<<<<< HEAD
-  getSpellement, getSpellMaxHit, isBindSpell, isFireSpell, isWaterSpell,
-=======
+  getSpellement,
+  getSpellMaxHit,
   canUseSunfireRunes,
   isBindSpell,
   isFireSpell,
   isWaterSpell,
->>>>>>> f04b8400
 } from '@/types/Spell';
 import {
   PrayerData, PrayerMap,
