--- conflicted
+++ resolved
@@ -1768,21 +1768,12 @@
 
     if (this.getSpecCost() !== undefined) {
       return FeatureStatus.IMPLEMENTED;
-<<<<<<< HEAD
     }
 
     if (UNIMPLEMENTED_SPECS.includes(weaponName)) {
       return FeatureStatus.UNIMPLEMENTED;
     }
 
-=======
-    }
-
-    if (UNIMPLEMENTED_SPECS.includes(weaponName)) {
-      return FeatureStatus.UNIMPLEMENTED;
-    }
-
->>>>>>> d30099a0
     return FeatureStatus.NOT_APPLICABLE;
   }
 
